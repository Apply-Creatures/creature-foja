name: testing

on:
  pull_request:
  push:
    branches:
      - 'forgejo*'
      - 'v*/forgejo*'

jobs:
  backend-checks:
    if: ${{ !startsWith(vars.ROLE, 'forgejo-') }}
    runs-on: docker
    container:
      image: 'docker.io/node:20-bookworm'
    steps:
      - uses: https://code.forgejo.org/actions/checkout@v3
      - uses: https://code.forgejo.org/actions/setup-go@v4
        with:
          go-version: "1.21"
          check-latest: true
      - run: make deps-backend deps-tools
      - run: make --always-make -j$(nproc) lint-backend checks-backend # ensure the "go-licenses" make target runs
        env:
          TAGS: bindata sqlite sqlite_unlock_notify
<<<<<<< HEAD
  checks-backend:
    if: ${{ !startsWith(vars.ROLE, 'forgejo-') }}
    runs-on: docker
    container:
      image: 'docker.io/node:20-bookworm'
    steps:
      - uses: https://code.forgejo.org/actions/checkout@v3
      - uses: https://code.forgejo.org/actions/setup-go@v4
        with:
          go-version: "1.21"
          check-latest: true
      - run: make deps-backend deps-tools
      - run: make --always-make checks-backend # ensure the "go-licenses" make target runs
=======
>>>>>>> 12e289f6
  test-unit:
    if: ${{ !startsWith(vars.ROLE, 'forgejo-') }}
    runs-on: docker
    needs: [backend-checks]
    container:
      image: 'docker.io/node:20-bookworm'
    services:
      minio:
        image: 'docker.io/bitnami/minio:2023.8.31'
        env:
          MINIO_ROOT_USER: 123456
          MINIO_ROOT_PASSWORD: 12345678
    steps:
      - uses: https://code.forgejo.org/actions/checkout@v3
      - uses: https://code.forgejo.org/actions/setup-go@v4
        with:
          go-version: "1.21"
      - run: |
          git config --add safe.directory '*'
          adduser --quiet --comment forgejo --disabled-password forgejo
          chown -R forgejo:forgejo .
      - name: install git >= 2.42
        run: |
          export DEBIAN_FRONTEND=noninteractive
          echo deb http://deb.debian.org/debian/ testing  main > /etc/apt/sources.list.d/testing.list
          apt-get update -qq
          apt-get -q install -qq -y git
          rm /etc/apt/sources.list.d/testing.list
          apt-get update -qq
      - run: |
          su forgejo -c 'make deps-backend'
      - run: |
          su forgejo -c 'make backend'
        env:
          TAGS: bindata
      - run: |
          su forgejo -c 'make test-backend test-check'
        timeout-minutes: 50
        env:
          RACE_ENABLED: 'true'
          TAGS: bindata
  test-mysql:
    if: ${{ !startsWith(vars.ROLE, 'forgejo-') }}
    runs-on: docker
    needs: [backend-checks]
    container:
      image: 'docker.io/node:20-bookworm'
    services:
      mysql:
        image: 'docker.io/mysql:8-debian'
        env:
          MYSQL_ALLOW_EMPTY_PASSWORD: yes
          MYSQL_DATABASE: testgitea
        #
        # See also https://codeberg.org/forgejo/forgejo/issues/976
        #
        cmd: ['mysqld', '--innodb-adaptive-flushing=OFF', '--innodb-buffer-pool-size=4G', '--innodb-log-buffer-size=128M', '--innodb-flush-log-at-trx-commit=0', '--innodb-flush-log-at-timeout=30', '--innodb-flush-method=nosync', '--innodb-fsync-threshold=1000000000']
    steps:
      - uses: https://code.forgejo.org/actions/checkout@v3
      - uses: https://code.forgejo.org/actions/setup-go@v4
        with:
          go-version: "1.21"
      - name: install dependencies & git >= 2.42
        run: |
          export DEBIAN_FRONTEND=noninteractive
          echo deb http://deb.debian.org/debian/ testing  main > /etc/apt/sources.list.d/testing.list
          apt-get update -qq
          apt-get install --no-install-recommends -qq -y git git-lfs
          rm /etc/apt/sources.list.d/testing.list
          apt-get update -qq
      - name: setup user and permissions
        run: |
          git config --add safe.directory '*'
          adduser --quiet --comment forgejo --disabled-password forgejo
          chown -R forgejo:forgejo .
      - run: |
          su forgejo -c 'make deps-backend'
      - run: |
          su forgejo -c 'make backend'
        env:
          TAGS: bindata
      - run: |
          su forgejo -c 'make test-mysql-migration test-mysql'
        timeout-minutes: 50
        env:
          TAGS: bindata
          USE_REPO_TEST_DIR: 1
  test-pgsql:
    if: ${{ !startsWith(vars.ROLE, 'forgejo-') }}
    runs-on: docker
    needs: [backend-checks]
    container:
      image: 'docker.io/node:20-bookworm'
    services:
      minio:
        image: bitnami/minio:2021.3.17
        env:
          MINIO_ACCESS_KEY: 123456
          MINIO_SECRET_KEY: 12345678
      pgsql:
        image: 'docker.io/postgres:15'
        env:
          POSTGRES_DB: test
          POSTGRES_PASSWORD: postgres
    steps:
      - uses: https://code.forgejo.org/actions/checkout@v3
      - uses: https://code.forgejo.org/actions/setup-go@v4
        with:
          go-version: "1.21"
      - name: install dependencies & git >= 2.42
        run: |
          export DEBIAN_FRONTEND=noninteractive
          echo deb http://deb.debian.org/debian/ testing  main > /etc/apt/sources.list.d/testing.list
          apt-get update -qq
          apt-get install --no-install-recommends -qq -y git git-lfs
          rm /etc/apt/sources.list.d/testing.list
          apt-get update -qq
      - name: setup user and permissions
        run: |
          git config --add safe.directory '*'
          adduser --quiet --comment forgejo --disabled-password forgejo
          chown -R forgejo:forgejo .
      - run: |
          su forgejo -c 'make deps-backend'
      - run: |
          su forgejo -c 'make backend'
        env:
          TAGS: bindata
      - run: |
          su forgejo -c 'make test-pgsql-migration test-pgsql'
        timeout-minutes: 50
        env:
          TAGS: bindata
          RACE_ENABLED: true
          USE_REPO_TEST_DIR: 1
  test-sqlite:
    if: ${{ !startsWith(vars.ROLE, 'forgejo-') }}
    runs-on: docker
    needs: [backend-checks]
    container:
      image: 'docker.io/node:20-bookworm'
    steps:
      - uses: https://code.forgejo.org/actions/checkout@v3
      - uses: https://code.forgejo.org/actions/setup-go@v4
        with:
          go-version: "1.21"
      - name: install dependencies & git >= 2.42
        run: |
          export DEBIAN_FRONTEND=noninteractive
          echo deb http://deb.debian.org/debian/ testing  main > /etc/apt/sources.list.d/testing.list
          apt-get update -qq
          apt-get install --no-install-recommends -qq -y git git-lfs
          rm /etc/apt/sources.list.d/testing.list
          apt-get update -qq
      - name: setup user and permissions
        run: |
          git config --add safe.directory '*'
          adduser --quiet --comment forgejo --disabled-password forgejo
          chown -R forgejo:forgejo .
      - run: |
          su forgejo -c 'make deps-backend'
      - run: |
          su forgejo -c 'make backend'
        env:
          TAGS: bindata sqlite sqlite_unlock_notify
      - run: |
          su forgejo -c 'make test-sqlite-migration test-sqlite'
        timeout-minutes: 50
        env:
          TAGS: bindata sqlite sqlite_unlock_notify
          RACE_ENABLED: true
          TEST_TAGS: sqlite sqlite_unlock_notify
          USE_REPO_TEST_DIR: 1<|MERGE_RESOLUTION|>--- conflicted
+++ resolved
@@ -23,22 +23,6 @@
       - run: make --always-make -j$(nproc) lint-backend checks-backend # ensure the "go-licenses" make target runs
         env:
           TAGS: bindata sqlite sqlite_unlock_notify
-<<<<<<< HEAD
-  checks-backend:
-    if: ${{ !startsWith(vars.ROLE, 'forgejo-') }}
-    runs-on: docker
-    container:
-      image: 'docker.io/node:20-bookworm'
-    steps:
-      - uses: https://code.forgejo.org/actions/checkout@v3
-      - uses: https://code.forgejo.org/actions/setup-go@v4
-        with:
-          go-version: "1.21"
-          check-latest: true
-      - run: make deps-backend deps-tools
-      - run: make --always-make checks-backend # ensure the "go-licenses" make target runs
-=======
->>>>>>> 12e289f6
   test-unit:
     if: ${{ !startsWith(vars.ROLE, 'forgejo-') }}
     runs-on: docker
